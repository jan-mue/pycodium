--- conflicted
+++ resolved
@@ -43,43 +43,4 @@
         width=snapshot(1300),
         height=snapshot(800),
     )
-<<<<<<< HEAD
-    mock_start.assert_called_once()
-
-
-def test_terminate_or_kill_process_on_port(mocker: MockerFixture) -> None:
-    mock_proc = mocker.Mock()
-    mocker.patch("pycodium.main.get_process_on_port", return_value=mock_proc)
-    mock_proc.wait.return_value = None
-
-    terminate_or_kill_process_on_port(9999, timeout=1)
-
-    mock_proc.terminate.assert_called_once()
-    mock_proc.wait.assert_called_once_with(timeout=1)
-
-
-def test_terminate_or_kill_process_on_port_no_proc(mocker: MockerFixture) -> None:
-    mock_processes = mocker.patch("pycodium.main.processes")
-    mock_logger = mocker.patch("pycodium.main.logger")
-    mock_processes.get_process_on_port.return_value = None
-
-    terminate_or_kill_process_on_port(8888, timeout=1)
-
-    mock_logger.warning.assert_called_with("No process found on port 8888.")
-
-
-def test_wait_for_port_success(mocker: MockerFixture) -> None:
-    mock_get_process_on_port = mocker.patch("pycodium.main.get_process_on_port")
-    wait_for_port(12345, timeout=1)
-    mock_get_process_on_port.assert_called_with(12345)
-
-
-def test_wait_for_port_timeout(mocker: MockerFixture) -> None:
-    mocker.patch("pycodium.main.processes.is_process_on_port", return_value=False)
-    start = time.time()
-    with pytest.raises(TimeoutError):
-        wait_for_port(54321, timeout=1)
-    assert time.time() - start >= 1
-=======
-    mock_start.assert_called_once()
->>>>>>> b9bc14cf
+    mock_start.assert_called_once()