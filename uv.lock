--- conflicted
+++ resolved
@@ -37,17 +37,16 @@
 
 [[package]]
 name = "anyio"
-version = "4.8.0"
+version = "4.12.0"
 source = { registry = "https://pypi.org/simple" }
 dependencies = [
     { name = "exceptiongroup", marker = "python_full_version < '3.11'" },
     { name = "idna" },
-    { name = "sniffio" },
     { name = "typing-extensions", marker = "python_full_version < '3.13'" },
 ]
-sdist = { url = "https://files.pythonhosted.org/packages/a3/73/199a98fc2dae33535d6b8e8e6ec01f8c1d76c9adb096c6b7d64823038cde/anyio-4.8.0.tar.gz", hash = "sha256:1d9fe889df5212298c0c0723fa20479d1b94883a2df44bd3897aa91083316f7a", size = 181126, upload-time = "2025-01-05T13:13:11.095Z" }
-wheels = [
-    { url = "https://files.pythonhosted.org/packages/46/eb/e7f063ad1fec6b3178a3cd82d1a3c4de82cccf283fc42746168188e1cdd5/anyio-4.8.0-py3-none-any.whl", hash = "sha256:b5011f270ab5eb0abf13385f851315585cc37ef330dd88e27ec3d34d651fd47a", size = 96041, upload-time = "2025-01-05T13:13:07.985Z" },
+sdist = { url = "https://files.pythonhosted.org/packages/16/ce/8a777047513153587e5434fd752e89334ac33e379aa3497db860eeb60377/anyio-4.12.0.tar.gz", hash = "sha256:73c693b567b0c55130c104d0b43a9baf3aa6a31fc6110116509f27bf75e21ec0", size = 228266, upload-time = "2025-11-28T23:37:38.911Z" }
+wheels = [
+    { url = "https://files.pythonhosted.org/packages/7f/9c/36c5c37947ebfb8c7f22e0eb6e4d188ee2d53aa3880f3f2744fb894f0cb1/anyio-4.12.0-py3-none-any.whl", hash = "sha256:dad2376a628f98eeca4881fc56cd06affd18f659b17a747d3ff0307ced94b1bb", size = 113362, upload-time = "2025-11-28T23:36:57.897Z" },
 ]
 
 [[package]]
@@ -811,12 +810,7 @@
     { name = "aiofiles", specifier = "==25.1.0" },
     { name = "charset-normalizer", specifier = "==3.4.4" },
     { name = "granian", specifier = "==2.6.0" },
-<<<<<<< HEAD
-    { name = "psutil", specifier = "==7.1.3" },
-=======
     { name = "psutil", specifier = "==7.2.0" },
-    { name = "pydantic", specifier = "==1.10.26" },
->>>>>>> 75ac8442
     { name = "pygments", specifier = "==2.19.2" },
     { name = "pytauri-wheel", specifier = "==0.8.0" },
     { name = "reflex", specifier = "==0.8.15" },
@@ -1198,15 +1192,6 @@
 ]
 
 [[package]]
-name = "sniffio"
-version = "1.3.1"
-source = { registry = "https://pypi.org/simple" }
-sdist = { url = "https://files.pythonhosted.org/packages/a2/87/a6771e1546d97e7e041b6ae58d80074f81b7d5121207425c964ddf5cfdbd/sniffio-1.3.1.tar.gz", hash = "sha256:f4324edc670a0f49750a81b895f35c3adb843cca46f0530f79fc1babb23789dc", size = 20372, upload-time = "2024-02-25T23:20:04.057Z" }
-wheels = [
-    { url = "https://files.pythonhosted.org/packages/e9/44/75a9c9421471a6c4805dbf2356f7c181a29c1879239abab1ea2cc8f38b40/sniffio-1.3.1-py3-none-any.whl", hash = "sha256:2f6da418d1f1e0fddd844478f41680e794e6051915791a034ff65e5f100525a2", size = 10235, upload-time = "2024-02-25T23:20:01.196Z" },
-]
-
-[[package]]
 name = "sqlalchemy"
 version = "2.0.45"
 source = { registry = "https://pypi.org/simple" }
