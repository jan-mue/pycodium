--- conflicted
+++ resolved
@@ -822,15 +822,9 @@
     { name = "psutil", specifier = "==7.0.0" },
     { name = "pygments", specifier = "==2.19.2" },
     { name = "pywebview", specifier = "==6.0" },
-<<<<<<< HEAD
     { name = "reflex", specifier = "==0.8.6" },
-    { name = "typer", specifier = "==0.16.0" },
-    { name = "typing-extensions", specifier = "==4.14.1" },
-=======
-    { name = "reflex", specifier = "==0.7.14" },
     { name = "typer", specifier = "==0.17.4" },
     { name = "typing-extensions", specifier = "==4.15.0" },
->>>>>>> 82be4318
     { name = "watchfiles", specifier = "==1.1.0" },
 ]
 
